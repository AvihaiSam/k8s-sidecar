<<<<<<< HEAD
FROM        python:3.7-slim
COPY        requirements.txt /app/
RUN         pip install -r /app/requirements.txt
COPY        sidecar/sidecar.py /app/
ENV         PYTHONUNBUFFERED=1
WORKDIR     /app/
CMD         [ "python", "-u", "/app/sidecar.py" ]
=======
FROM       python:3.7-slim-stretch
WORKDIR    /app
RUN        pip install kubernetes==8.0.1
COPY       sidecar/sidecar.py .
ENV        PYTHONUNBUFFERED=1
CMD [ "python", "-u", "/app/sidecar.py" ]
>>>>>>> 2920adc5
<|MERGE_RESOLUTION|>--- conflicted
+++ resolved
@@ -1,16 +1,7 @@
-<<<<<<< HEAD
 FROM        python:3.7-slim
-COPY        requirements.txt /app/
-RUN         pip install -r /app/requirements.txt
-COPY        sidecar/sidecar.py /app/
+WORKDIR     /app
+COPY        requirements.txt .
+RUN         pip install -r requirements.txt
+COPY        sidecar/sidecar.py .
 ENV         PYTHONUNBUFFERED=1
-WORKDIR     /app/
-CMD         [ "python", "-u", "/app/sidecar.py" ]
-=======
-FROM       python:3.7-slim-stretch
-WORKDIR    /app
-RUN        pip install kubernetes==8.0.1
-COPY       sidecar/sidecar.py .
-ENV        PYTHONUNBUFFERED=1
-CMD [ "python", "-u", "/app/sidecar.py" ]
->>>>>>> 2920adc5
+CMD         [ "python", "-u", "/app/sidecar.py" ]