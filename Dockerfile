--- conflicted
+++ resolved
@@ -1,9 +1,6 @@
-<<<<<<< HEAD
 FROM        python:3.7-alpine
-=======
-FROM        python:3.7-slim
+
 #create app directory
->>>>>>> 6a7faf80
 WORKDIR     /app
 COPY        requirements.txt .
 RUN         pip install -r requirements.txt
