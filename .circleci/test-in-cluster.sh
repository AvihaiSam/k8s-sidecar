--- conflicted
+++ resolved
@@ -96,10 +96,7 @@
     kubectl cp sidecar:/tmp/secret-kubelogo.png /tmp/secret-kubelogo.png
     kubectl cp sidecar:/tmp/script_result /tmp/script_result
     kubectl cp sidecar:/tmp/absolute/absolute.txt /tmp/absolute.txt
-<<<<<<< HEAD
     kubectl cp sidecar:/tmp/relative/relative.txt /tmp/relative.txt
-=======
->>>>>>> b760b4e6
     kubectl cp sidecar:/tmp/500.txt /tmp/500.txt || true
     
     log "Verifying file content from sidecar..."
@@ -118,10 +115,8 @@
     kubectl cp sidecar-5xx:/tmp-5xx/secret-kubelogo.png /tmp-5xx/secret-kubelogo.png
     kubectl cp sidecar-5xx:/tmp-5xx/script_result /tmp-5xx/script_result
     kubectl cp sidecar-5xx:/tmp-5xx/absolute/absolute.txt /tmp-5xx/absolute.txt
-<<<<<<< HEAD
     kubectl cp sidecar-5xx:/tmp-5xx/relative/relative.txt /tmp-5xx/relative.txt
-=======
->>>>>>> b760b4e6
+
     kubectl cp sidecar-5xx:/tmp-5xx/500.txt /tmp-5xx/500.txt
 
     log "Verifying file content from sidecar 5xx..."
